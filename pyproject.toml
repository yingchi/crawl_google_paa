[tool.poetry]
name = "crawl_google_paa"
version = "0.1.0"
description = ""
authors = ["Yingchi Pei <ypei@indeed.com>"]

[tool.poetry.dependencies]
python = "^3.7"
pytest = "^5.3.5"
pandas = "^1.0.3"
<<<<<<< HEAD
=======
docopt = "^0.6.2"
selenium = "^3.141.0"
>>>>>>> e18ab50f

[tool.poetry.dev-dependencies]
webdrivermanager = "^0.7.4"
tqdm = "^4.42.1"
black = "^19.10b0"

[tool.black]
line-length = 120
target-version = ['py37']
include = '\.pyi?$'
exclude = '''

(
  /(
      \.eggs         # exclude a few common directories in the
    | \.git          # root of the project
    | \.hg
    | \.mypy_cache
    | \.tox
    | \.venv
    | \.idea
    | _build
    | buck-out
    | build
    | dist
  )/
)
'''
[build-system]
requires = ["poetry>=0.12"]
build-backend = "poetry.masonry.api"<|MERGE_RESOLUTION|>--- conflicted
+++ resolved
@@ -8,11 +8,8 @@
 python = "^3.7"
 pytest = "^5.3.5"
 pandas = "^1.0.3"
-<<<<<<< HEAD
-=======
 docopt = "^0.6.2"
 selenium = "^3.141.0"
->>>>>>> e18ab50f
 
 [tool.poetry.dev-dependencies]
 webdrivermanager = "^0.7.4"
